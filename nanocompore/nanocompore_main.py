--- conflicted
+++ resolved
@@ -30,32 +30,6 @@
     subparsers.required = True
    
     # Sampcomp subparser
-<<<<<<< HEAD
-    parser_sampComp = subparsers.add_parser('sampcomp', help="Run SumpComp")
-    parser_sampComp.add_argument("--file_list1", type=str, help="Comma separated list of NanopolishComp files for label 1", required=True)
-    parser_sampComp.add_argument("--file_list2", type=str, help="Comma separated list of NanopolishComp files for label 2", required=True)
-    parser_sampComp.add_argument("--label1", type=str, help="Label for files in --file_list1", required=True)
-    parser_sampComp.add_argument("--label2", type=str, help="Label for files in --file_list2", required=True)
-    parser_sampComp.add_argument("--fasta", type=str, help="Fasta file used for mapping", required=True)
-    parser_sampComp.add_argument("--bed", type=str, help="BED file with annotation of transcriptome used for mapping", default=None)
-    parser_sampComp.add_argument("--comparison_methods", type=str, help="Comma separated list of comparison methods. Valid methods are: GMM,KS,TT,MW", default="GMM,KS")
-    parser_sampComp.add_argument("--sequence_context", type=int, help="Sequence context for combining p-values", default=2, choices=range(0,5))
-    parser_sampComp.add_argument("--outpath", "-o", type=str, help="Path to the output folder", required=True)
-    parser_sampComp.add_argument("--overwrite", help="Use --outpath even if it exists already", action='store_true')
-    parser_sampComp.add_argument("--max_invalid_kmers_freq", type=float, default=0.1, help="Max fequency of invalid kmers")
-    parser_sampComp.add_argument("--min_coverage", type=int, default=50, help="Minimum coverage required in each condition to do the comparison")
-    parser_sampComp.add_argument("--downsample_high_coverage", type=int, default=None, help="Used for debug: transcripts with high covergage will be downsampled")
-    parser_sampComp.add_argument("--pvalue_thr", type=float, default=0.05, help="Adjusted p-value threshold for reporting significant sites")
-    parser_sampComp.add_argument("--nthreads", "-n", type=int, default=3, help="Number of threads")
-    parser_sampComp.add_argument("--loglevel", type=str, default="info", help="log level", choices=["warning", "info", "debug"])
-
-    parser_sampComp.set_defaults(func=sample_compare_main)
-
-    # Downstream subparser
-    parser_downstream = subparsers.add_parser('downstream', help="Run downstream")
-    parser_downstream.add_argument("--file", "-f", type=str, help="path to the summary file.")
-    parser_downstream.set_defaults(func=sample_compare_main)
-=======
     parser_sampComp = subparsers.add_parser('sampcomp', help="Run SumpComp", formatter_class=argparse.MetavarTypeHelpFormatter, add_help=False)
     parser_sampComp.set_defaults(func=sample_compare_main)
 
@@ -92,7 +66,6 @@
     parser_plot = subparsers.add_parser('plot', help="Run downstream")
     parser_plot.add_argument("--sampComp_db", type=str, help="path to SampCompDB")
     parser_plot.set_defaults(func=plot)
->>>>>>> 89795f23
 
     args = parser.parse_args()
     args.func(args)
@@ -161,11 +134,9 @@
         sc_out.save_to_bed(output_fn=f"{out_bedpath}/sig_sites_{m}_thr{args.pvalue_thr}.bed", bedgraph=False, pvalue_field=m, pvalue_thr=args.pvalue_thr, span=5, title="Nanocompore Significant Sites")
         sc_out.save_to_bed(output_fn=f"{out_bedgpath}/sig_sites_{m}_thr{args.pvalue_thr}.bedg", bedgraph=True, pvalue_field=m, title="Nanocompore Significant Sites")
 
-<<<<<<< HEAD
-=======
 def plot(args):
     raise NanocomporeError("The plotting CLI methods haven't been implemented yet. Please load the the SampCompDB in jupyter for downstream analysis.")
->>>>>>> 89795f23
+
 def build_eventalign_fn_dict(labels, files):
     """ Build the eventalign_fn_dict
         labels: tuple of size 2 with sample lables
