[tool.poetry]
name = "nanocompore"
<<<<<<< HEAD
version = "1.0.2"
=======
version = "1.0.1"
>>>>>>> 3ca757e9
description = "Software package that identifies raw signal changes between two conditions from https://github.com/jts/nanopolish resquiggled dRNA-Seq data."
authors = ["Tommaso Leonardi <tom@itm6.xyz>", "Adrien Leger <aleg@ebi.ac.uk>"]
license = "GPL-3.0"
readme = "README.md"
repository = "https://github.com/tleonardi/nanocompore"
documentation = "http://nanocompore.rna.rocks"
classifiers = [
        'Development Status :: 4 - Beta',
        'Intended Audience :: Science/Research',
        'Topic :: Scientific/Engineering :: Bio-Informatics',
        'License :: OSI Approved :: GNU General Public License v3 (GPLv3)',
        'Programming Language :: Python :: 3'
]
include = ["nanocompore/models/kmers_model_RNA_r9.4_180mv.tsv"]

[tool.poetry.scripts]
nanocompore = 'nanocompore.__main__:main'


[tool.poetry.dependencies]
python = ">=3.6.1"
numpy = "~1.19"
scipy = "~1.5"
tqdm = "~4"
pyfaidx = "~0.5"
matplotlib = "~3.1"
seaborn = "~0"
pandas = "~1"
statsmodels = "~0.12"
scikit-learn = "~0.23"
bedparse = "~0.2"
pyyaml = "~5"
loguru = "~0.5"

[tool.poetry.dev-dependencies]
pytest = "~4"
nbconvert = "~5"
mkdocs = "~1"
pymdown-extensions = "~6"
mknotebooks = "~0"
mkdocs-material = "~4"
markdown = "<3.2"

[build-system]
requires = ["poetry>=0.12"]
build-backend = "poetry.masonry.api"<|MERGE_RESOLUTION|>--- conflicted
+++ resolved
@@ -1,10 +1,7 @@
 [tool.poetry]
 name = "nanocompore"
-<<<<<<< HEAD
 version = "1.0.2"
-=======
 version = "1.0.1"
->>>>>>> 3ca757e9
 description = "Software package that identifies raw signal changes between two conditions from https://github.com/jts/nanopolish resquiggled dRNA-Seq data."
 authors = ["Tommaso Leonardi <tom@itm6.xyz>", "Adrien Leger <aleg@ebi.ac.uk>"]
 license = "GPL-3.0"
